--- conflicted
+++ resolved
@@ -1,11 +1,3 @@
-<<<<<<< HEAD
-# Finantial Manager Demo
-## Installation
-1. install gradle
-2. run `gradle wrapper`
-2. run `.\gradlew.bat build` to build
-3. run `.\gradlew.bat run` to start the GUI.
-=======
 # AI-Empowered Personal Finance Tracker
 
 ## Project Overview
@@ -158,5 +150,4 @@
 2. Clone this repo.
 3. Run `gradle wrapper` in the root of the project.
 4. Run `./gradle build` to build this project. For windows, it is `.\gradle.bat build`
-5. Run `./gradle run` to run this project. For windows, it is `.\gradle.bat run`
->>>>>>> 3a862078
+5. Run `./gradle run` to run this project. For windows, it is `.\gradle.bat run`