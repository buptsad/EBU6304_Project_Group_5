<<<<<<< HEAD
package com.example.app.ui.pages;

import com.example.app.ui.dialogs.CSVImportDialog;
import com.example.app.viewmodel.TransactionsViewModel;
import com.example.app.viewmodel.TransactionsViewModel.TransactionChangeListener;

import javax.swing.*;
import javax.swing.event.TableModelEvent;
import javax.swing.table.DefaultTableModel;
import javax.swing.table.TableRowSorter;
import java.awt.*;
import java.time.LocalDate;
import java.time.format.DateTimeFormatter;
import java.util.*;
import java.util.List;
import java.awt.event.ActionEvent;
import java.awt.event.ActionListener;
import java.util.logging.Level;
import java.util.logging.Logger;

public class TransactionsPanel extends JPanel implements TransactionChangeListener {
    private static final Logger LOGGER = Logger.getLogger(TransactionsPanel.class.getName());
    
    // ViewModel reference
    private final TransactionsViewModel viewModel;
    
    // UI components
    private JTable transactionsTable;
    private DefaultTableModel tableModel;
    private JTextField searchField;
    private JComboBox<String> categoryFilterComboBox;
    private JButton addButton, deleteButton, saveButton, cancelButton, askAIButton;
    private boolean hasUnsavedChanges = false;
    private List<Object[]> originalTransactions;
    
    public TransactionsPanel(String username) {
        // Initialize ViewModel
        this.viewModel = new TransactionsViewModel(username);
        
        setLayout(new BorderLayout());
        
        // Create header with title and search panel
        JPanel headerPanel = new JPanel(new BorderLayout());
        JLabel titleLabel = new JLabel("Transactions", JLabel.LEFT);
        titleLabel.setFont(new Font(titleLabel.getFont().getName(), Font.BOLD, 24));
        titleLabel.setBorder(BorderFactory.createEmptyBorder(10, 15, 10, 0));
        headerPanel.add(titleLabel, BorderLayout.WEST);
        
        // Create search/filter panel
        JPanel searchPanel = createSearchFilterPanel();
        headerPanel.add(searchPanel, BorderLayout.EAST);
        add(headerPanel, BorderLayout.NORTH);
        
        // Create transactions table
        createTransactionsTable();
        JScrollPane scrollPane = new JScrollPane(transactionsTable);
        add(scrollPane, BorderLayout.CENTER);
        
        // Create bottom panel with buttons
        JPanel bottomPanel = createButtonPanel();
        add(bottomPanel, BorderLayout.SOUTH);
        
        // IMPORTANT: Register as listener AFTER UI is fully constructed
        // This ensures the UI is ready when data arrives
        this.viewModel.addTransactionChangeListener(this);
        
        // Explicitly load initial data with a small delay to ensure UI is ready
        SwingUtilities.invokeLater(() -> {
            viewModel.loadTransactions();
        });
    }
    
    private JPanel createSearchFilterPanel() {
        JPanel panel = new JPanel(new FlowLayout(FlowLayout.RIGHT));
        panel.setBorder(BorderFactory.createEmptyBorder(5, 0, 5, 15));
        
        JLabel searchLabel = new JLabel("Search: ");
        searchField = new JTextField(15);
        searchField.addActionListener(e -> applyFilters());
        
        JLabel categoryLabel = new JLabel("Category: ");
        categoryFilterComboBox = new JComboBox<>();
        categoryFilterComboBox.setEditable(true);
        
        // Add empty option as default (show all)
        categoryFilterComboBox.addItem("");
        
        // Add categories from ViewModel
        Set<String> categories = viewModel.getCategories();
        for (String category : categories) {
            categoryFilterComboBox.addItem(category);
        }
        
        categoryFilterComboBox.addActionListener(e -> applyFilters());
        
        panel.add(searchLabel);
        panel.add(searchField);
        panel.add(categoryLabel);
        panel.add(categoryFilterComboBox);
        
        return panel;
    }
    
    private void createTransactionsTable() {
        // Define table columns
        String[] columns = {"Date", "Description", "Category", "Amount", "Delete"};
        
        // Create table model that supports boolean for checkbox column
        tableModel = new DefaultTableModel(columns, 0) {
            @Override
            public Class<?> getColumnClass(int column) {
                if (column == 4) return Boolean.class; // Checkbox column
                if (column == 3) return Double.class;  // Amount column
                return String.class;
            }
            
            @Override
            public boolean isCellEditable(int row, int column) {
                return column != 4 || tableModel.getValueAt(row, 4) instanceof Boolean; // Make all columns editable except checkbox column
            }
        };
        
        // Create and configure table
        transactionsTable = new JTable(tableModel);
        transactionsTable.setRowHeight(30);
        transactionsTable.setSelectionMode(ListSelectionModel.SINGLE_SELECTION);
        transactionsTable.setShowGrid(true);
        transactionsTable.setGridColor(Color.LIGHT_GRAY);
        
        // Add table cell edit listener to track changes
        tableModel.addTableModelListener(e -> {
            if (e.getType() == TableModelEvent.UPDATE) {
                setHasUnsavedChanges(true);
            }
        });

        // Set column widths
        transactionsTable.getColumnModel().getColumn(0).setPreferredWidth(100); // Date
        transactionsTable.getColumnModel().getColumn(1).setPreferredWidth(200); // Description
        transactionsTable.getColumnModel().getColumn(2).setPreferredWidth(120); // Category
        transactionsTable.getColumnModel().getColumn(3).setPreferredWidth(100); // Amount
        transactionsTable.getColumnModel().getColumn(4).setPreferredWidth(60);  // Delete checkbox
        
        // Make the table sortable
        TableRowSorter<DefaultTableModel> sorter = new TableRowSorter<>(tableModel);
        transactionsTable.setRowSorter(sorter);
    }
    
    private JPanel createButtonPanel() {
        JPanel panel = new JPanel(new BorderLayout());
        panel.setBorder(BorderFactory.createEmptyBorder(10, 15, 10, 15));
        
        // Left side buttons
        JPanel leftPanel = new JPanel(new FlowLayout(FlowLayout.LEFT));
        
        addButton = new JButton("Add Transaction");
        deleteButton = new JButton("Delete Selected");
        JButton loadFromCSVButton = new JButton("Load from CSV");
        
        addButton.addActionListener(e -> addNewTransaction());
        deleteButton.addActionListener(e -> deleteSelectedTransactions());
        loadFromCSVButton.addActionListener(e -> openCSVImportDialog());
        
        leftPanel.add(addButton);
        leftPanel.add(deleteButton);
        leftPanel.add(loadFromCSVButton);
        
        // Right side buttons
        JPanel rightPanel = new JPanel(new FlowLayout(FlowLayout.RIGHT));
        
        askAIButton = new JButton("Ask AI");
        saveButton = new JButton("Save Changes");
        cancelButton = new JButton("Cancel");
        
        askAIButton.addActionListener(e -> askAI());
        saveButton.addActionListener(e -> saveChanges());
        cancelButton.addActionListener(e -> cancelChanges());
        
        // Disable save/cancel buttons initially
        saveButton.setEnabled(false);
        cancelButton.setEnabled(false);
        
        rightPanel.add(askAIButton);
        rightPanel.add(saveButton);
        rightPanel.add(cancelButton);
        
        panel.add(leftPanel, BorderLayout.WEST);
        panel.add(rightPanel, BorderLayout.EAST);
        
        return panel;
    }
    
    private void applyFilters() {
        String searchText = searchField.getText().trim();
        String selectedCategory = (String) categoryFilterComboBox.getSelectedItem();
        
        TableRowSorter<DefaultTableModel> sorter = (TableRowSorter<DefaultTableModel>) transactionsTable.getRowSorter();
        
        // Use ViewModel to filter transactions
        List<Object[]> filteredData = viewModel.filterTransactions(searchText, selectedCategory);
        
        if (filteredData.size() == viewModel.getTransactions().size()) {
            // If filter returns all transactions, just clear the filter
            sorter.setRowFilter(null);
        } else {
            // Otherwise create a row filter based on our filtered data
            RowFilter<DefaultTableModel, Integer> filter = new RowFilter<DefaultTableModel, Integer>() {
                @Override
                public boolean include(Entry<? extends DefaultTableModel, ? extends Integer> entry) {
                    int row = entry.getIdentifier();
                    
                    // Check category filter if selected
                    if (selectedCategory != null && !selectedCategory.isEmpty()) {
                        String rowCategory = (String) entry.getModel().getValueAt(row, 2);
                        if (!selectedCategory.equals(rowCategory)) {
                            return false;
                        }
                    }
                    
                    // Check search text if not empty
                    if (!searchText.isEmpty()) {
                        boolean matchFound = false;
                        // Check columns 0, 1, 2 (Date, Description, Category)
                        for (int i = 0; i < 3; i++) {
                            String value = entry.getModel().getValueAt(row, i).toString().toLowerCase();
                            if (value.contains(searchText.toLowerCase())) {
                                matchFound = true;
                                break;
                            }
                        }
                        return matchFound;
                    }
                    
                    return true;
                }
            };
            
            sorter.setRowFilter(filter);
        }
    }
    
    private void openCSVImportDialog() {
        CSVImportDialog dialog = new CSVImportDialog(SwingUtilities.getWindowAncestor(this), this, null);
        dialog.setVisible(true);
    }
    
    // Method to add transactions from CSV import
    public void addTransactionsFromCSV(List<Object[]> importedTransactions) {
        if (importedTransactions == null || importedTransactions.isEmpty()) {
            return;
        }
        
        // Use the ViewModel to add transactions
        // This allows the ViewModel to handle any necessary processing
        viewModel.addTransactions(importedTransactions);
        
        // Add to UI table
        for (Object[] transaction : importedTransactions) {
            tableModel.addRow(transaction);
        }
        
        setHasUnsavedChanges(true);
    }
    
    private void addNewTransaction() {
        // Create empty transaction with today's date
        LocalDate today = LocalDate.now();
        String dateStr = today.format(DateTimeFormatter.ofPattern("yyyy-MM-dd"));
        Object[] rowData = {dateStr, "", "", 0.0, false};
        
        // Add to table
        tableModel.insertRow(0, rowData);
        
        setHasUnsavedChanges(true);
    }
    
    private void deleteSelectedTransactions() {
        // Collect indices of rows to remove (in reverse order to avoid index shifting problems)
        List<Integer> rowsToRemove = new ArrayList<>();
        
        for (int i = tableModel.getRowCount() - 1; i >= 0; i--) {
            Boolean isChecked = (Boolean) tableModel.getValueAt(i, 4);
            if (isChecked != null && isChecked) {
                rowsToRemove.add(i);
            }
        }
        
        // Remove the rows
        for (int row : rowsToRemove) {
            tableModel.removeRow(row);
        }
        
        if (!rowsToRemove.isEmpty()) {
            setHasUnsavedChanges(true);
        }
    }
    
    private void askAI() {
        JOptionPane.showMessageDialog(this, 
                "AI assistant would be available here to help with your transactions.", 
                "Ask AI", JOptionPane.INFORMATION_MESSAGE);
    }
    
    private void saveChanges() {
        try {
            // Collect all table data to save
            List<Object[]> transactionsToSave = new ArrayList<>();
            
            for (int i = 0; i < tableModel.getRowCount(); i++) {
                String date = tableModel.getValueAt(i, 0).toString();
                String description = tableModel.getValueAt(i, 1).toString();
                String category = tableModel.getValueAt(i, 2).toString();
                Double amount = (Double) tableModel.getValueAt(i, 3);
                
                // Create transaction data array (matches CSV format)
                Object[] transactionData = {date, description, category, amount, false};
                transactionsToSave.add(transactionData);
            }
            
            // Save transactions through ViewModel
            boolean success = viewModel.saveTransactions(transactionsToSave);
            
            if (success) {
                // Store as original data for cancellation
                originalTransactions = new ArrayList<>(transactionsToSave);
                
                // Show success message
                JOptionPane.showMessageDialog(this, 
                        "Changes saved successfully", 
                        "Success", JOptionPane.INFORMATION_MESSAGE);
                
                setHasUnsavedChanges(false);
            } else {
                throw new Exception("Failed to save transactions");
            }
            
        } catch (Exception ex) {
            LOGGER.log(Level.SEVERE, "Failed to save transactions", ex);
            JOptionPane.showMessageDialog(this, 
                    "Error saving transactions: " + ex.getMessage(),
                    "Error", JOptionPane.ERROR_MESSAGE);
        }
    }
    
    private void cancelChanges() {
        // Reset the table with original data from ViewModel
        onTransactionsChanged();
        setHasUnsavedChanges(false);
    }
    
    private void setHasUnsavedChanges(boolean hasChanges) {
        this.hasUnsavedChanges = hasChanges;
        saveButton.setEnabled(hasChanges);
        cancelButton.setEnabled(hasChanges);
    }
    
    // Implement TransactionChangeListener method
    @Override
    public void onTransactionsChanged() {
        SwingUtilities.invokeLater(() -> {
            List<Object[]> currentTransactions = viewModel.getTransactions();
            LOGGER.log(Level.INFO, "Updating UI with {0} transactions", currentTransactions.size());
            
            // Store for cancellation
            originalTransactions = new ArrayList<>(currentTransactions);
            
            // Clear and rebuild the table
            tableModel.setRowCount(0);
            
            // Rebuild category filter
            categoryFilterComboBox.removeAllItems();
            categoryFilterComboBox.addItem(""); // Empty option for "show all"
            
            Set<String> categories = viewModel.getCategories();
            for (String category : categories) {
                categoryFilterComboBox.addItem(category);
            }
            
            // Add transactions to table
            for (Object[] transaction : currentTransactions) {
                if (transaction.length >= 4) {
                    String date = transaction[0].toString();
                    String description = transaction[1].toString();
                    String category = transaction[2].toString();
                    Double amount = 0.0;
                    
                    try {
                        if (transaction[3] instanceof Double) {
                            amount = (Double) transaction[3];
                        } else {
                            amount = Double.parseDouble(transaction[3].toString());
                        }
                    } catch (NumberFormatException e) {
                        LOGGER.log(Level.WARNING, "Invalid amount format: " + transaction[3], e);
                    }
                    
                    // Add to table (with checkbox column set to false)
                    tableModel.addRow(new Object[] {date, description, category, amount, false});
                }
            }
            
            // Reset unsaved changes flag
            setHasUnsavedChanges(false);
        });
    }
    
    @Override
    public void removeNotify() {
        super.removeNotify();
        // Clean up when panel is removed from UI
        viewModel.removeTransactionChangeListener(this);
        viewModel.cleanup();
    }
=======
package com.example.app.ui.pages;

import com.example.app.ui.dialogs.CSVImportDialog;
import com.example.app.viewmodel.TransactionsViewModel;
import com.example.app.viewmodel.TransactionsViewModel.TransactionChangeListener;

import javax.swing.*;
import javax.swing.event.TableModelEvent;
import javax.swing.table.DefaultTableModel;
import javax.swing.table.TableRowSorter;
import java.awt.*;
import java.time.LocalDate;
import java.time.format.DateTimeFormatter;
import java.util.*;
import java.util.List;
import java.awt.event.ActionEvent;
import java.awt.event.ActionListener;
import java.util.logging.Level;
import java.util.logging.Logger;

public class TransactionsPanel extends JPanel implements TransactionChangeListener {
    private static final Logger LOGGER = Logger.getLogger(TransactionsPanel.class.getName());
    
    // ViewModel reference
    private final TransactionsViewModel viewModel;
    
    // UI components
    private JTable transactionsTable;
    private DefaultTableModel tableModel;
    private JTextField searchField;
    private JComboBox<String> categoryFilterComboBox;
    private JButton addButton, deleteButton, saveButton, cancelButton, askAIButton;
    private boolean hasUnsavedChanges = false;
    private List<Object[]> originalTransactions;
    
    public TransactionsPanel(String username) {
        // Initialize ViewModel
        this.viewModel = new TransactionsViewModel(username);
        
        setLayout(new BorderLayout());
        
        // Create header with title and search panel
        JPanel headerPanel = new JPanel(new BorderLayout());
        JLabel titleLabel = new JLabel("Transactions", JLabel.LEFT);
        titleLabel.setFont(new Font(titleLabel.getFont().getName(), Font.BOLD, 24));
        titleLabel.setBorder(BorderFactory.createEmptyBorder(10, 15, 10, 0));
        headerPanel.add(titleLabel, BorderLayout.WEST);
        
        // Create search/filter panel
        JPanel searchPanel = createSearchFilterPanel();
        headerPanel.add(searchPanel, BorderLayout.EAST);
        add(headerPanel, BorderLayout.NORTH);
        
        // Create transactions table
        createTransactionsTable();
        JScrollPane scrollPane = new JScrollPane(transactionsTable);
        add(scrollPane, BorderLayout.CENTER);
        
        // Create bottom panel with buttons
        JPanel bottomPanel = createButtonPanel();
        add(bottomPanel, BorderLayout.SOUTH);
        
        // IMPORTANT: Register as listener AFTER UI is fully constructed
        // This ensures the UI is ready when data arrives
        this.viewModel.addTransactionChangeListener(this);
        
        // Explicitly load initial data with a small delay to ensure UI is ready
        SwingUtilities.invokeLater(() -> {
            viewModel.loadTransactions();
        });
    }
    
    private JPanel createSearchFilterPanel() {
        JPanel panel = new JPanel(new FlowLayout(FlowLayout.RIGHT));
        panel.setBorder(BorderFactory.createEmptyBorder(5, 0, 5, 15));
        
        JLabel searchLabel = new JLabel("Search: ");
        searchField = new JTextField(15);
        searchField.addActionListener(e -> applyFilters());
        
        JLabel categoryLabel = new JLabel("Category: ");
        categoryFilterComboBox = new JComboBox<>();
        categoryFilterComboBox.setEditable(true);
        
        // Add empty option as default (show all)
        categoryFilterComboBox.addItem("");
        
        // Add categories from ViewModel
        Set<String> categories = viewModel.getCategories();
        for (String category : categories) {
            categoryFilterComboBox.addItem(category);
        }
        
        categoryFilterComboBox.addActionListener(e -> applyFilters());
        
        panel.add(searchLabel);
        panel.add(searchField);
        panel.add(categoryLabel);
        panel.add(categoryFilterComboBox);
        
        return panel;
    }
    
    private void createTransactionsTable() {
        // Define table columns
        String[] columns = {"Date", "Description", "Category", "Amount", "Delete"};
        
        // Create table model that supports boolean for checkbox column
        tableModel = new DefaultTableModel(columns, 0) {
            @Override
            public Class<?> getColumnClass(int column) {
                if (column == 4) return Boolean.class; // Checkbox column
                if (column == 3) return Double.class;  // Amount column
                return String.class;
            }
            
            @Override
            public boolean isCellEditable(int row, int column) {
                return column != 4 || tableModel.getValueAt(row, 4) instanceof Boolean; // Make all columns editable except checkbox column
            }
        };
        
        // Create and configure table
        transactionsTable = new JTable(tableModel);
        transactionsTable.setRowHeight(30);
        transactionsTable.setSelectionMode(ListSelectionModel.SINGLE_SELECTION);
        transactionsTable.setShowGrid(true);
        transactionsTable.setGridColor(Color.LIGHT_GRAY);
        
        // Add table cell edit listener to track changes
        tableModel.addTableModelListener(e -> {
            if (e.getType() == TableModelEvent.UPDATE) {
                setHasUnsavedChanges(true);
            }
        });

        // Set column widths
        transactionsTable.getColumnModel().getColumn(0).setPreferredWidth(100); // Date
        transactionsTable.getColumnModel().getColumn(1).setPreferredWidth(200); // Description
        transactionsTable.getColumnModel().getColumn(2).setPreferredWidth(120); // Category
        transactionsTable.getColumnModel().getColumn(3).setPreferredWidth(100); // Amount
        transactionsTable.getColumnModel().getColumn(4).setPreferredWidth(60);  // Delete checkbox
        
        // Make the table sortable
        TableRowSorter<DefaultTableModel> sorter = new TableRowSorter<>(tableModel);
        transactionsTable.setRowSorter(sorter);
    }
    
    private JPanel createButtonPanel() {
        JPanel panel = new JPanel(new BorderLayout());
        panel.setBorder(BorderFactory.createEmptyBorder(10, 15, 10, 15));
        
        // Left side buttons
        JPanel leftPanel = new JPanel(new FlowLayout(FlowLayout.LEFT));
        
        addButton = new JButton("Add Transaction");
        deleteButton = new JButton("Delete Selected");
        JButton loadFromCSVButton = new JButton("Load from CSV");
        
        addButton.addActionListener(e -> addNewTransaction());
        deleteButton.addActionListener(e -> deleteSelectedTransactions());
        loadFromCSVButton.addActionListener(e -> openCSVImportDialog());
        
        leftPanel.add(addButton);
        leftPanel.add(deleteButton);
        leftPanel.add(loadFromCSVButton);
        
        // Right side buttons
        JPanel rightPanel = new JPanel(new FlowLayout(FlowLayout.RIGHT));
        
        askAIButton = new JButton("Ask AI");
        saveButton = new JButton("Save Changes");
        cancelButton = new JButton("Cancel");
        
        askAIButton.addActionListener(e -> askAI());
        saveButton.addActionListener(e -> saveChanges());
        cancelButton.addActionListener(e -> cancelChanges());
        
        // Disable save/cancel buttons initially
        saveButton.setEnabled(false);
        cancelButton.setEnabled(false);
        
        rightPanel.add(askAIButton);
        rightPanel.add(saveButton);
        rightPanel.add(cancelButton);
        
        panel.add(leftPanel, BorderLayout.WEST);
        panel.add(rightPanel, BorderLayout.EAST);
        
        return panel;
    }
    
    private void applyFilters() {
        String searchText = searchField.getText().trim();
        String selectedCategory = (String) categoryFilterComboBox.getSelectedItem();
        
        TableRowSorter<DefaultTableModel> sorter = (TableRowSorter<DefaultTableModel>) transactionsTable.getRowSorter();
        
        // Use ViewModel to filter transactions
        List<Object[]> filteredData = viewModel.filterTransactions(searchText, selectedCategory);
        
        if (filteredData.size() == viewModel.getTransactions().size()) {
            // If filter returns all transactions, just clear the filter
            sorter.setRowFilter(null);
        } else {
            // Otherwise create a row filter based on our filtered data
            RowFilter<DefaultTableModel, Integer> filter = new RowFilter<DefaultTableModel, Integer>() {
                @Override
                public boolean include(Entry<? extends DefaultTableModel, ? extends Integer> entry) {
                    int row = entry.getIdentifier();
                    
                    // Check category filter if selected
                    if (selectedCategory != null && !selectedCategory.isEmpty()) {
                        String rowCategory = (String) entry.getModel().getValueAt(row, 2);
                        if (!selectedCategory.equals(rowCategory)) {
                            return false;
                        }
                    }
                    
                    // Check search text if not empty
                    if (!searchText.isEmpty()) {
                        boolean matchFound = false;
                        // Check columns 0, 1, 2 (Date, Description, Category)
                        for (int i = 0; i < 3; i++) {
                            String value = entry.getModel().getValueAt(row, i).toString().toLowerCase();
                            if (value.contains(searchText.toLowerCase())) {
                                matchFound = true;
                                break;
                            }
                        }
                        return matchFound;
                    }
                    
                    return true;
                }
            };
            
            sorter.setRowFilter(filter);
        }
    }
    
    private void openCSVImportDialog() {
        CSVImportDialog dialog = new CSVImportDialog(SwingUtilities.getWindowAncestor(this), this, null);
        dialog.setVisible(true);
    }
    
    // Method to add transactions from CSV import
    public void addTransactionsFromCSV(List<Object[]> importedTransactions) {
        if (importedTransactions == null || importedTransactions.isEmpty()) {
            return;
        }
        
        // Use the ViewModel to add transactions
        // This allows the ViewModel to handle any necessary processing
        viewModel.addTransactions(importedTransactions);
        
        // Add to UI table
        for (Object[] transaction : importedTransactions) {
            tableModel.addRow(transaction);
        }
        
        setHasUnsavedChanges(true);
    }
    
    private void addNewTransaction() {
        // Create empty transaction with today's date
        LocalDate today = LocalDate.now();
        String dateStr = today.format(DateTimeFormatter.ofPattern("yyyy-MM-dd"));
        Object[] rowData = {dateStr, "", "", 0.0, false};
        
        // Add to table
        tableModel.insertRow(0, rowData);
        
        setHasUnsavedChanges(true);
    }
    
    private void deleteSelectedTransactions() {
        // Collect indices of rows to remove (in reverse order to avoid index shifting problems)
        List<Integer> rowsToRemove = new ArrayList<>();
        
        for (int i = tableModel.getRowCount() - 1; i >= 0; i--) {
            Boolean isChecked = (Boolean) tableModel.getValueAt(i, 4);
            if (isChecked != null && isChecked) {
                rowsToRemove.add(i);
            }
        }
        
        // Remove the rows
        for (int row : rowsToRemove) {
            tableModel.removeRow(row);
        }
        
        if (!rowsToRemove.isEmpty()) {
            setHasUnsavedChanges(true);
        }
    }
    
    private void askAI() {
        JOptionPane.showMessageDialog(this, 
                "AI assistant would be available here to help with your transactions.", 
                "Ask AI", JOptionPane.INFORMATION_MESSAGE);
    }
    
    private void saveChanges() {
        try {
            // Collect all table data to save
            List<Object[]> transactionsToSave = new ArrayList<>();
            
            for (int i = 0; i < tableModel.getRowCount(); i++) {
                String date = tableModel.getValueAt(i, 0).toString();
                String description = tableModel.getValueAt(i, 1).toString();
                String category = tableModel.getValueAt(i, 2).toString();
                Double amount = (Double) tableModel.getValueAt(i, 3);
                
                // Create transaction data array (matches CSV format)
                Object[] transactionData = {date, description, category, amount, false};
                transactionsToSave.add(transactionData);
            }
            
            // Save transactions through ViewModel
            boolean success = viewModel.saveTransactions(transactionsToSave);
            
            if (success) {
                // Store as original data for cancellation
                originalTransactions = new ArrayList<>(transactionsToSave);
                
                // Show success message
                JOptionPane.showMessageDialog(this, 
                        "Changes saved successfully", 
                        "Success", JOptionPane.INFORMATION_MESSAGE);
                
                setHasUnsavedChanges(false);
            } else {
                throw new Exception("Failed to save transactions");
            }
            
        } catch (Exception ex) {
            LOGGER.log(Level.SEVERE, "Failed to save transactions", ex);
            JOptionPane.showMessageDialog(this, 
                    "Error saving transactions: " + ex.getMessage(),
                    "Error", JOptionPane.ERROR_MESSAGE);
        }
    }
    
    private void cancelChanges() {
        // Reset the table with original data from ViewModel
        onTransactionsChanged();
        setHasUnsavedChanges(false);
    }
    
    private void setHasUnsavedChanges(boolean hasChanges) {
        this.hasUnsavedChanges = hasChanges;
        saveButton.setEnabled(hasChanges);
        cancelButton.setEnabled(hasChanges);
    }
    
    // Implement TransactionChangeListener method
    @Override
    public void onTransactionsChanged() {
        SwingUtilities.invokeLater(() -> {
            List<Object[]> currentTransactions = viewModel.getTransactions();
            LOGGER.log(Level.INFO, "Updating UI with {0} transactions", currentTransactions.size());
            
            // Store for cancellation
            originalTransactions = new ArrayList<>(currentTransactions);
            
            // Clear and rebuild the table
            tableModel.setRowCount(0);
            
            // Rebuild category filter
            categoryFilterComboBox.removeAllItems();
            categoryFilterComboBox.addItem(""); // Empty option for "show all"
            
            Set<String> categories = viewModel.getCategories();
            for (String category : categories) {
                categoryFilterComboBox.addItem(category);
            }
            
            // Add transactions to table
            for (Object[] transaction : currentTransactions) {
                if (transaction.length >= 4) {
                    String date = transaction[0].toString();
                    String description = transaction[1].toString();
                    String category = transaction[2].toString();
                    Double amount = 0.0;
                    
                    try {
                        if (transaction[3] instanceof Double) {
                            amount = (Double) transaction[3];
                        } else {
                            amount = Double.parseDouble(transaction[3].toString());
                        }
                    } catch (NumberFormatException e) {
                        LOGGER.log(Level.WARNING, "Invalid amount format: " + transaction[3], e);
                    }
                    
                    // Add to table (with checkbox column set to false)
                    tableModel.addRow(new Object[] {date, description, category, amount, false});
                }
            }
            
            // Reset unsaved changes flag
            setHasUnsavedChanges(false);
        });
    }
    
    @Override
    public void removeNotify() {
        super.removeNotify();
        // Clean up when panel is removed from UI
        viewModel.removeTransactionChangeListener(this);
        viewModel.cleanup();
    }
>>>>>>> e1d88de5
}<|MERGE_RESOLUTION|>--- conflicted
+++ resolved
@@ -1,4 +1,3 @@
-<<<<<<< HEAD
 package com.example.app.ui.pages;
 
 import com.example.app.ui.dialogs.CSVImportDialog;
@@ -412,419 +411,4 @@
         viewModel.removeTransactionChangeListener(this);
         viewModel.cleanup();
     }
-=======
-package com.example.app.ui.pages;
-
-import com.example.app.ui.dialogs.CSVImportDialog;
-import com.example.app.viewmodel.TransactionsViewModel;
-import com.example.app.viewmodel.TransactionsViewModel.TransactionChangeListener;
-
-import javax.swing.*;
-import javax.swing.event.TableModelEvent;
-import javax.swing.table.DefaultTableModel;
-import javax.swing.table.TableRowSorter;
-import java.awt.*;
-import java.time.LocalDate;
-import java.time.format.DateTimeFormatter;
-import java.util.*;
-import java.util.List;
-import java.awt.event.ActionEvent;
-import java.awt.event.ActionListener;
-import java.util.logging.Level;
-import java.util.logging.Logger;
-
-public class TransactionsPanel extends JPanel implements TransactionChangeListener {
-    private static final Logger LOGGER = Logger.getLogger(TransactionsPanel.class.getName());
-    
-    // ViewModel reference
-    private final TransactionsViewModel viewModel;
-    
-    // UI components
-    private JTable transactionsTable;
-    private DefaultTableModel tableModel;
-    private JTextField searchField;
-    private JComboBox<String> categoryFilterComboBox;
-    private JButton addButton, deleteButton, saveButton, cancelButton, askAIButton;
-    private boolean hasUnsavedChanges = false;
-    private List<Object[]> originalTransactions;
-    
-    public TransactionsPanel(String username) {
-        // Initialize ViewModel
-        this.viewModel = new TransactionsViewModel(username);
-        
-        setLayout(new BorderLayout());
-        
-        // Create header with title and search panel
-        JPanel headerPanel = new JPanel(new BorderLayout());
-        JLabel titleLabel = new JLabel("Transactions", JLabel.LEFT);
-        titleLabel.setFont(new Font(titleLabel.getFont().getName(), Font.BOLD, 24));
-        titleLabel.setBorder(BorderFactory.createEmptyBorder(10, 15, 10, 0));
-        headerPanel.add(titleLabel, BorderLayout.WEST);
-        
-        // Create search/filter panel
-        JPanel searchPanel = createSearchFilterPanel();
-        headerPanel.add(searchPanel, BorderLayout.EAST);
-        add(headerPanel, BorderLayout.NORTH);
-        
-        // Create transactions table
-        createTransactionsTable();
-        JScrollPane scrollPane = new JScrollPane(transactionsTable);
-        add(scrollPane, BorderLayout.CENTER);
-        
-        // Create bottom panel with buttons
-        JPanel bottomPanel = createButtonPanel();
-        add(bottomPanel, BorderLayout.SOUTH);
-        
-        // IMPORTANT: Register as listener AFTER UI is fully constructed
-        // This ensures the UI is ready when data arrives
-        this.viewModel.addTransactionChangeListener(this);
-        
-        // Explicitly load initial data with a small delay to ensure UI is ready
-        SwingUtilities.invokeLater(() -> {
-            viewModel.loadTransactions();
-        });
-    }
-    
-    private JPanel createSearchFilterPanel() {
-        JPanel panel = new JPanel(new FlowLayout(FlowLayout.RIGHT));
-        panel.setBorder(BorderFactory.createEmptyBorder(5, 0, 5, 15));
-        
-        JLabel searchLabel = new JLabel("Search: ");
-        searchField = new JTextField(15);
-        searchField.addActionListener(e -> applyFilters());
-        
-        JLabel categoryLabel = new JLabel("Category: ");
-        categoryFilterComboBox = new JComboBox<>();
-        categoryFilterComboBox.setEditable(true);
-        
-        // Add empty option as default (show all)
-        categoryFilterComboBox.addItem("");
-        
-        // Add categories from ViewModel
-        Set<String> categories = viewModel.getCategories();
-        for (String category : categories) {
-            categoryFilterComboBox.addItem(category);
-        }
-        
-        categoryFilterComboBox.addActionListener(e -> applyFilters());
-        
-        panel.add(searchLabel);
-        panel.add(searchField);
-        panel.add(categoryLabel);
-        panel.add(categoryFilterComboBox);
-        
-        return panel;
-    }
-    
-    private void createTransactionsTable() {
-        // Define table columns
-        String[] columns = {"Date", "Description", "Category", "Amount", "Delete"};
-        
-        // Create table model that supports boolean for checkbox column
-        tableModel = new DefaultTableModel(columns, 0) {
-            @Override
-            public Class<?> getColumnClass(int column) {
-                if (column == 4) return Boolean.class; // Checkbox column
-                if (column == 3) return Double.class;  // Amount column
-                return String.class;
-            }
-            
-            @Override
-            public boolean isCellEditable(int row, int column) {
-                return column != 4 || tableModel.getValueAt(row, 4) instanceof Boolean; // Make all columns editable except checkbox column
-            }
-        };
-        
-        // Create and configure table
-        transactionsTable = new JTable(tableModel);
-        transactionsTable.setRowHeight(30);
-        transactionsTable.setSelectionMode(ListSelectionModel.SINGLE_SELECTION);
-        transactionsTable.setShowGrid(true);
-        transactionsTable.setGridColor(Color.LIGHT_GRAY);
-        
-        // Add table cell edit listener to track changes
-        tableModel.addTableModelListener(e -> {
-            if (e.getType() == TableModelEvent.UPDATE) {
-                setHasUnsavedChanges(true);
-            }
-        });
-
-        // Set column widths
-        transactionsTable.getColumnModel().getColumn(0).setPreferredWidth(100); // Date
-        transactionsTable.getColumnModel().getColumn(1).setPreferredWidth(200); // Description
-        transactionsTable.getColumnModel().getColumn(2).setPreferredWidth(120); // Category
-        transactionsTable.getColumnModel().getColumn(3).setPreferredWidth(100); // Amount
-        transactionsTable.getColumnModel().getColumn(4).setPreferredWidth(60);  // Delete checkbox
-        
-        // Make the table sortable
-        TableRowSorter<DefaultTableModel> sorter = new TableRowSorter<>(tableModel);
-        transactionsTable.setRowSorter(sorter);
-    }
-    
-    private JPanel createButtonPanel() {
-        JPanel panel = new JPanel(new BorderLayout());
-        panel.setBorder(BorderFactory.createEmptyBorder(10, 15, 10, 15));
-        
-        // Left side buttons
-        JPanel leftPanel = new JPanel(new FlowLayout(FlowLayout.LEFT));
-        
-        addButton = new JButton("Add Transaction");
-        deleteButton = new JButton("Delete Selected");
-        JButton loadFromCSVButton = new JButton("Load from CSV");
-        
-        addButton.addActionListener(e -> addNewTransaction());
-        deleteButton.addActionListener(e -> deleteSelectedTransactions());
-        loadFromCSVButton.addActionListener(e -> openCSVImportDialog());
-        
-        leftPanel.add(addButton);
-        leftPanel.add(deleteButton);
-        leftPanel.add(loadFromCSVButton);
-        
-        // Right side buttons
-        JPanel rightPanel = new JPanel(new FlowLayout(FlowLayout.RIGHT));
-        
-        askAIButton = new JButton("Ask AI");
-        saveButton = new JButton("Save Changes");
-        cancelButton = new JButton("Cancel");
-        
-        askAIButton.addActionListener(e -> askAI());
-        saveButton.addActionListener(e -> saveChanges());
-        cancelButton.addActionListener(e -> cancelChanges());
-        
-        // Disable save/cancel buttons initially
-        saveButton.setEnabled(false);
-        cancelButton.setEnabled(false);
-        
-        rightPanel.add(askAIButton);
-        rightPanel.add(saveButton);
-        rightPanel.add(cancelButton);
-        
-        panel.add(leftPanel, BorderLayout.WEST);
-        panel.add(rightPanel, BorderLayout.EAST);
-        
-        return panel;
-    }
-    
-    private void applyFilters() {
-        String searchText = searchField.getText().trim();
-        String selectedCategory = (String) categoryFilterComboBox.getSelectedItem();
-        
-        TableRowSorter<DefaultTableModel> sorter = (TableRowSorter<DefaultTableModel>) transactionsTable.getRowSorter();
-        
-        // Use ViewModel to filter transactions
-        List<Object[]> filteredData = viewModel.filterTransactions(searchText, selectedCategory);
-        
-        if (filteredData.size() == viewModel.getTransactions().size()) {
-            // If filter returns all transactions, just clear the filter
-            sorter.setRowFilter(null);
-        } else {
-            // Otherwise create a row filter based on our filtered data
-            RowFilter<DefaultTableModel, Integer> filter = new RowFilter<DefaultTableModel, Integer>() {
-                @Override
-                public boolean include(Entry<? extends DefaultTableModel, ? extends Integer> entry) {
-                    int row = entry.getIdentifier();
-                    
-                    // Check category filter if selected
-                    if (selectedCategory != null && !selectedCategory.isEmpty()) {
-                        String rowCategory = (String) entry.getModel().getValueAt(row, 2);
-                        if (!selectedCategory.equals(rowCategory)) {
-                            return false;
-                        }
-                    }
-                    
-                    // Check search text if not empty
-                    if (!searchText.isEmpty()) {
-                        boolean matchFound = false;
-                        // Check columns 0, 1, 2 (Date, Description, Category)
-                        for (int i = 0; i < 3; i++) {
-                            String value = entry.getModel().getValueAt(row, i).toString().toLowerCase();
-                            if (value.contains(searchText.toLowerCase())) {
-                                matchFound = true;
-                                break;
-                            }
-                        }
-                        return matchFound;
-                    }
-                    
-                    return true;
-                }
-            };
-            
-            sorter.setRowFilter(filter);
-        }
-    }
-    
-    private void openCSVImportDialog() {
-        CSVImportDialog dialog = new CSVImportDialog(SwingUtilities.getWindowAncestor(this), this, null);
-        dialog.setVisible(true);
-    }
-    
-    // Method to add transactions from CSV import
-    public void addTransactionsFromCSV(List<Object[]> importedTransactions) {
-        if (importedTransactions == null || importedTransactions.isEmpty()) {
-            return;
-        }
-        
-        // Use the ViewModel to add transactions
-        // This allows the ViewModel to handle any necessary processing
-        viewModel.addTransactions(importedTransactions);
-        
-        // Add to UI table
-        for (Object[] transaction : importedTransactions) {
-            tableModel.addRow(transaction);
-        }
-        
-        setHasUnsavedChanges(true);
-    }
-    
-    private void addNewTransaction() {
-        // Create empty transaction with today's date
-        LocalDate today = LocalDate.now();
-        String dateStr = today.format(DateTimeFormatter.ofPattern("yyyy-MM-dd"));
-        Object[] rowData = {dateStr, "", "", 0.0, false};
-        
-        // Add to table
-        tableModel.insertRow(0, rowData);
-        
-        setHasUnsavedChanges(true);
-    }
-    
-    private void deleteSelectedTransactions() {
-        // Collect indices of rows to remove (in reverse order to avoid index shifting problems)
-        List<Integer> rowsToRemove = new ArrayList<>();
-        
-        for (int i = tableModel.getRowCount() - 1; i >= 0; i--) {
-            Boolean isChecked = (Boolean) tableModel.getValueAt(i, 4);
-            if (isChecked != null && isChecked) {
-                rowsToRemove.add(i);
-            }
-        }
-        
-        // Remove the rows
-        for (int row : rowsToRemove) {
-            tableModel.removeRow(row);
-        }
-        
-        if (!rowsToRemove.isEmpty()) {
-            setHasUnsavedChanges(true);
-        }
-    }
-    
-    private void askAI() {
-        JOptionPane.showMessageDialog(this, 
-                "AI assistant would be available here to help with your transactions.", 
-                "Ask AI", JOptionPane.INFORMATION_MESSAGE);
-    }
-    
-    private void saveChanges() {
-        try {
-            // Collect all table data to save
-            List<Object[]> transactionsToSave = new ArrayList<>();
-            
-            for (int i = 0; i < tableModel.getRowCount(); i++) {
-                String date = tableModel.getValueAt(i, 0).toString();
-                String description = tableModel.getValueAt(i, 1).toString();
-                String category = tableModel.getValueAt(i, 2).toString();
-                Double amount = (Double) tableModel.getValueAt(i, 3);
-                
-                // Create transaction data array (matches CSV format)
-                Object[] transactionData = {date, description, category, amount, false};
-                transactionsToSave.add(transactionData);
-            }
-            
-            // Save transactions through ViewModel
-            boolean success = viewModel.saveTransactions(transactionsToSave);
-            
-            if (success) {
-                // Store as original data for cancellation
-                originalTransactions = new ArrayList<>(transactionsToSave);
-                
-                // Show success message
-                JOptionPane.showMessageDialog(this, 
-                        "Changes saved successfully", 
-                        "Success", JOptionPane.INFORMATION_MESSAGE);
-                
-                setHasUnsavedChanges(false);
-            } else {
-                throw new Exception("Failed to save transactions");
-            }
-            
-        } catch (Exception ex) {
-            LOGGER.log(Level.SEVERE, "Failed to save transactions", ex);
-            JOptionPane.showMessageDialog(this, 
-                    "Error saving transactions: " + ex.getMessage(),
-                    "Error", JOptionPane.ERROR_MESSAGE);
-        }
-    }
-    
-    private void cancelChanges() {
-        // Reset the table with original data from ViewModel
-        onTransactionsChanged();
-        setHasUnsavedChanges(false);
-    }
-    
-    private void setHasUnsavedChanges(boolean hasChanges) {
-        this.hasUnsavedChanges = hasChanges;
-        saveButton.setEnabled(hasChanges);
-        cancelButton.setEnabled(hasChanges);
-    }
-    
-    // Implement TransactionChangeListener method
-    @Override
-    public void onTransactionsChanged() {
-        SwingUtilities.invokeLater(() -> {
-            List<Object[]> currentTransactions = viewModel.getTransactions();
-            LOGGER.log(Level.INFO, "Updating UI with {0} transactions", currentTransactions.size());
-            
-            // Store for cancellation
-            originalTransactions = new ArrayList<>(currentTransactions);
-            
-            // Clear and rebuild the table
-            tableModel.setRowCount(0);
-            
-            // Rebuild category filter
-            categoryFilterComboBox.removeAllItems();
-            categoryFilterComboBox.addItem(""); // Empty option for "show all"
-            
-            Set<String> categories = viewModel.getCategories();
-            for (String category : categories) {
-                categoryFilterComboBox.addItem(category);
-            }
-            
-            // Add transactions to table
-            for (Object[] transaction : currentTransactions) {
-                if (transaction.length >= 4) {
-                    String date = transaction[0].toString();
-                    String description = transaction[1].toString();
-                    String category = transaction[2].toString();
-                    Double amount = 0.0;
-                    
-                    try {
-                        if (transaction[3] instanceof Double) {
-                            amount = (Double) transaction[3];
-                        } else {
-                            amount = Double.parseDouble(transaction[3].toString());
-                        }
-                    } catch (NumberFormatException e) {
-                        LOGGER.log(Level.WARNING, "Invalid amount format: " + transaction[3], e);
-                    }
-                    
-                    // Add to table (with checkbox column set to false)
-                    tableModel.addRow(new Object[] {date, description, category, amount, false});
-                }
-            }
-            
-            // Reset unsaved changes flag
-            setHasUnsavedChanges(false);
-        });
-    }
-    
-    @Override
-    public void removeNotify() {
-        super.removeNotify();
-        // Clean up when panel is removed from UI
-        viewModel.removeTransactionChangeListener(this);
-        viewModel.cleanup();
-    }
->>>>>>> e1d88de5
 }